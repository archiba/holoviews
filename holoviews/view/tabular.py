--- conflicted
+++ resolved
@@ -37,16 +37,10 @@
         if type(data) == dict:
             data = OrderedDict(sorted(data.items()))
 
-<<<<<<< HEAD
-        data=dict((k.name if isinstance(k, Dimension)
-                   else k ,v) for (k,v) in data.items())
-        super(ItemTable, self).__init__(data, **dict(params, dimensions=data.keys()))
-=======
         str_keys=dict((k.name if isinstance(k, Dimension)
                        else k ,v) for (k,v) in data.items())
         params = dict(params, dimensions=data.keys())
         super(ItemTable, self).__init__(str_keys, **params)
->>>>>>> fd8659b1
 
 
     def __getitem__(self, heading):
