--- conflicted
+++ resolved
@@ -352,15 +352,8 @@
             # Create axes
             kwargs = {}
             if create_axes:
-<<<<<<< HEAD
-                projection = self._get_projection(view)
+                projection = self._get_projection(view) if vtype else None
                 subax = plt.subplot(self._layoutspec[r, c], projection=projection)
-
-=======
-                threed = issubclass(vtype, Element3D) if vtype else None
-                subax = plt.subplot(self._layoutspec[r, c],
-                                    projection='3d' if threed else None)
->>>>>>> e423f45c
                 if not axiswise and self.shared_xaxis and self.xaxis is not None:
                     self.xaxis = 'top'
                 if not axiswise and self.shared_yaxis and self.yaxis is not None:
