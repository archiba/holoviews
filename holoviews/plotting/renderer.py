"""
Public API for all plotting renderers supported by HoloViews,
regardless of plotting package or backend.
"""
from __future__ import unicode_literals

from io import BytesIO
import os, base64
from contextlib import contextmanager

import param
from ..core.io import Exporter
from ..core.options import Store, StoreOptions, SkipRendering
from ..core.util import find_file, unicode, unbound_dimensions
from .. import Layout, HoloMap, AdjointLayout
from .widgets import NdWidget, ScrubberWidget, SelectionWidget

from .. import DynamicMap
from . import Plot
from .comms import JupyterPushComm
from .util import displayable, collate

from param.parameterized import bothmethod

# Tags used when visual output is to be embedded in HTML
IMAGE_TAG = "<img src='{src}' style='max-width:100%; margin: auto; display: block; {css}'/>"
VIDEO_TAG = """
<video controls style='max-width:100%; margin: auto; display: block; {css}'>
<source src='{src}' type='{mime_type}'>
Your browser does not support the video tag.
</video>"""
PDF_TAG = "<iframe src='{src}' style='width:100%; margin: auto; display: block; {css}'></iframe>"
HTML_TAG = "{src}"

HTML_TAGS = {
    'base64': 'data:{mime_type};base64,{b64}', # Use to embed data
    'svg':  IMAGE_TAG,
    'png':  IMAGE_TAG,
    'gif':  IMAGE_TAG,
    'webm': VIDEO_TAG,
    'mp4':  VIDEO_TAG,
    'pdf':  PDF_TAG,
    'html': HTML_TAG
}

MIME_TYPES = {
    'svg':  'image/svg+xml',
    'png':  'image/png',
    'gif':  'image/gif',
    'webm': 'video/webm',
    'mp4':  'video/mp4',
    'pdf':  'application/pdf',
    'html':  None,
    'json':  None
}

static_template = """
<html>
  <head>
    {css}
    {js}
  </head>
  <body>
    {html}
  </body>
</html>
"""

class Renderer(Exporter):
    """
    The job of a Renderer is to turn the plotting state held within
    Plot classes into concrete, visual output in the form of the PNG,
    SVG, MP4 or WebM formats (among others). Note that a Renderer is a
    type of Exporter and must therefore follow the Exporter interface.

    The Renderer needs to be able to use the .state property of the
    appropriate Plot classes associated with that renderer in order to
    generate output. The process of 'drawing' is execute by the Plots
    and the Renderer turns the final plotting state into output.
    """

    backend = param.String(doc="""
        The full, lowercase name of the rendering backend or third
        part plotting package used e.g 'matplotlib' or 'cairo'.""")

    dpi=param.Integer(None, allow_None=True, doc="""
        The render resolution in dpi (dots per inch)""")

    fig = param.ObjectSelector(default='auto', objects=['auto'], doc="""
        Output render format for static figures. If None, no figure
        rendering will occur. """)

    fps=param.Number(20, doc="""
        Rendered fps (frames per second) for animated formats.""")

    holomap = param.ObjectSelector(default='auto',
                                   objects=['scrubber','widgets', None, 'auto'], doc="""
        Output render multi-frame (typically animated) format. If
        None, no multi-frame rendering will occur.""")

    mode = param.ObjectSelector(default='default', objects=['default'], doc="""
         The available rendering modes. As a minimum, the 'default'
         mode must be supported.""")

    size=param.Integer(100, doc="""
        The rendered size as a percentage size""")

    widget_mode = param.ObjectSelector(default='embed', objects=['embed', 'live'], doc="""
        The widget mode determining whether frames are embedded or generated
        'live' when interacting with the widget.""")

    css = param.Dict(default={},
                     doc="Dictionary of CSS attributes and values to apply to HTML output")

    info_fn = param.Callable(None, allow_None=True, constant=True,  doc="""
        Renderers do not support the saving of object info metadata""")

    key_fn = param.Callable(None, allow_None=True, constant=True,  doc="""
        Renderers do not support the saving of object key metadata""")

    post_render_hooks = param.Dict(default={'svg':[], 'png':[]}, doc="""
       Optional dictionary of hooks that are applied to the rendered
       data (according to the output format) before it is returned.

       Each hook is passed the rendered data and the object that is
       being rendered. These hooks allow post-processing of renderered
       data before output is saved to file or displayed.""")

    # Defines the valid output formats for each mode.
    mode_formats = {'fig': {'default': [None, 'auto']},
                    'holomap': {'default': [None, 'auto']}}

    # Define comms class and message handler for each mode
    # The Comm opens a communication channel and the message
    # handler defines how the message is processed on the frontend
    comms = {'default': (JupyterPushComm, None)}

    # Define appropriate widget classes
    widgets = {'scrubber': ScrubberWidget, 'widgets': SelectionWidget}

    core_dependencies = {'jQueryUI': {'js': ['https://code.jquery.com/ui/1.10.4/jquery-ui.min.js'],
                                      'css': ['https://code.jquery.com/ui/1.10.4/themes/smoothness/jquery-ui.css']}}

    extra_dependencies = {'jQuery': {'js': ['https://code.jquery.com/jquery-2.1.4.min.js']},
                          'underscore': {'js': ['https://cdnjs.cloudflare.com/ajax/libs/underscore.js/1.8.3/underscore-min.js']},
                          'require': {'js': ['https://cdnjs.cloudflare.com/ajax/libs/require.js/2.1.20/require.min.js']},
                          'bootstrap': {'css': ['https://maxcdn.bootstrapcdn.com/bootstrap/3.3.6/css/bootstrap.min.css']}}

    # Any additional JS and CSS dependencies required by a specific backend
    backend_dependencies = {}

    def __init__(self, **params):
        self.last_plot = None
        super(Renderer, self).__init__(**params)


    @bothmethod
    def get_plot(self_or_cls, obj, renderer=None):
        """
        Given a HoloViews Viewable return a corresponding plot instance.
        """
        if not isinstance(obj, Plot) and not displayable(obj):
            obj = collate(obj)

        # Initialize DynamicMaps with first data item
        dmaps = obj.traverse(lambda x: x, specs=[DynamicMap])
        for dmap in dmaps:
            if dmap.sampled:
                # Skip initialization until plotting code
                continue
            if dmap.call_mode == 'key':
                dmap[dmap._initial_key()]
            else:
                try:
                    next(dmap)
                except StopIteration: # Exhausted DynamicMap
                    raise SkipRendering("DynamicMap generator exhausted.")

        if not renderer: renderer = self_or_cls.instance()
        if not isinstance(obj, Plot):
            obj = Layout.from_values(obj) if isinstance(obj, AdjointLayout) else obj
            plot_opts = self_or_cls.plot_options(obj, self_or_cls.size)
            plot = self_or_cls.plotting_class(obj)(obj, renderer=renderer,
                                                   **plot_opts)
            plot.update(0)
        else:
            plot = obj
        return plot


    def _validate(self, obj, fmt):
        """
        Helper method to be used in the __call__ method to get a
        suitable plot or widget object and the appropriate format.
        """
        if isinstance(obj, tuple(self.widgets.values())):
            return obj, 'html'
        plot = self.get_plot(obj, renderer=self)

        fig_formats = self.mode_formats['fig'][self.mode]
        holomap_formats = self.mode_formats['holomap'][self.mode]

        if fmt in ['auto', None]:
            if (((len(plot) == 1 and not plot.dynamic)
                or (len(plot) > 1 and self.holomap is None) or
                (plot.dynamic and len(plot.keys[0]) == 0)) or
                not unbound_dimensions(plot.streams, plot.dimensions)):
                fmt = fig_formats[0] if self.fig=='auto' else self.fig
            else:
                fmt = holomap_formats[0] if self.holomap=='auto' else self.holomap

        if fmt in self.widgets:
            plot = self.get_widget(plot, fmt, display_options={'fps': self.fps})
            fmt = 'html'

        all_formats = set(fig_formats + holomap_formats)
        if fmt not in all_formats:
            raise Exception("Format %r not supported by mode %r. Allowed formats: %r"
                            % (fmt, self.mode, fig_formats + holomap_formats))
        self.last_plot = plot
        return plot, fmt


    def __call__(self, obj, fmt=None):
        """
        Render the supplied HoloViews component or plot instance using
        the appropriate backend. The output is not a file format but a
        suitable, in-memory byte stream together with any suitable
        metadata.
        """
        plot, fmt =  self._validate(obj, fmt)
        if plot is None: return
        # [Backend specific code goes here to generate data]
        data = None

        # Example of how post_render_hooks are applied
        data = self._apply_post_render_hooks(data, obj, fmt)
        # Example of the return format where the first value is the rendered data.
        return data, {'file-ext':fmt, 'mime_type':MIME_TYPES[fmt]}


    def _apply_post_render_hooks(self, data, obj, fmt):
        """
        Apply the post-render hooks to the data.
        """
        hooks = self.post_render_hooks.get(fmt,[])
        for hook in hooks:
            try:
                data = hook(data, obj)
            except Exception as e:
                self.warning("The post_render_hook %r could not be applied:\n\n %s"
                             % (hook, e))
        return data


<<<<<<< HEAD
    def html(self, obj, fmt=None, css=None, **kwargs):
=======
    def html(self, obj, fmt=None, css=None, comm=True):
>>>>>>> 3b8c068b
        """
        Renders plot or data structure and wraps the output in HTML.
        The comm argument defines whether the HTML output includes
        code to initialize a Comm, if the plot supplies one.
        """
        plot, fmt =  self._validate(obj, fmt)
        figdata, _ = self(plot, fmt, **kwargs)
        if css is None: css = self.css

        if fmt in ['html', 'json']:
            return figdata
        else:
            if fmt == 'svg':
                figdata = figdata.encode("utf-8")
            elif fmt == 'pdf' and 'height' not in css:
                _, h = self.get_size(plot)
                css['height'] = '%dpx' % (h*self.dpi*1.15)

        if isinstance(css, dict):
            css = '; '.join("%s: %s" % (k, v) for k, v in css.items())
        else:
            raise ValueError("CSS must be supplied as Python dictionary")

        b64 = base64.b64encode(figdata).decode("utf-8")
        (mime_type, tag) = MIME_TYPES[fmt], HTML_TAGS[fmt]
        src = HTML_TAGS['base64'].format(mime_type=mime_type, b64=b64)
        html = tag.format(src=src, mime_type=mime_type, css=css)
        if comm and plot.comm is not None:
            comm, msg_handler = self.comms[self.mode]
            msg_handler = msg_handler.format(comms_target=plot.comm.target)
            return comm.template.format(init_frame=html,
                                        msg_handler=msg_handler,
                                        comms_target=plot.comm.target)
        else:
            return html


    def static_html(self, obj, fmt=None, template=None):
        """
        Generates a static HTML with the rendered object in the
        supplied format. Allows supplying a template formatting string
        with fields to interpolate 'js', 'css' and the main 'html'.
        """
        js_html, css_html = self.html_assets()
        if template is None: template = static_template
        html = self.html(obj, fmt)
        return template.format(js=js_html, css=css_html, html=html)


    @bothmethod
    def get_widget(self_or_cls, plot, widget_type, **kwargs):
        if not isinstance(plot, Plot):
            plot = self_or_cls.get_plot(plot)
        dynamic = plot.dynamic
        if widget_type == 'auto':
            isuniform = plot.uniform
            if not isuniform:
                widget_type = 'scrubber'
            else:
                widget_type = 'widgets'
        elif dynamic == 'open': widget_type = 'scrubber'
        elif dynamic == 'bounded': widget_type = 'widgets'
        elif widget_type == 'widgets' and dynamic == 'open':
            raise ValueError('Selection widgets not supported in dynamic open mode')
        elif widget_type == 'scrubber' and dynamic == 'bounded':
            raise ValueError('Scrubber widget not supported in dynamic bounded mode')

        if widget_type in [None, 'auto']:
            holomap_formats = self_or_cls.mode_formats['holomap'][self_or_cls.mode]
            widget_type = holomap_formats[0] if self_or_cls.holomap=='auto' else self_or_cls.holomap

        widget_cls = self_or_cls.widgets[widget_type]
        return widget_cls(plot, renderer=self_or_cls.instance(),
                          embed=self_or_cls.widget_mode == 'embed', **kwargs)


    @bothmethod
    def export_widgets(self_or_cls, obj, filename, fmt=None, template=None,
                       json=False, json_path='', **kwargs):
        """
        Render and export object as a widget to a static HTML
        file. Allows supplying a custom template formatting string
        with fields to interpolate 'js', 'css' and the main 'html'
        containing the widget. Also provides options to export widget
        data to a json file in the supplied json_path (defaults to
        current path).
        """
        if fmt not in list(self_or_cls.widgets.keys())+['auto', None]:
            raise ValueError("Renderer.export_widget may only export "
                             "registered widget types.")

        if not isinstance(obj, NdWidget):
            if not isinstance(filename, BytesIO):
                filedir = os.path.dirname(filename)
                current_path = os.getcwd()
                html_path = os.path.abspath(filedir)
                rel_path = os.path.relpath(html_path, current_path)
                save_path = os.path.join(rel_path, json_path)
            else:
                save_path = json_path
            kwargs['json_save_path'] = save_path
            kwargs['json_load_path'] = json_path
            widget = self_or_cls.get_widget(obj, fmt, **kwargs)
        else:
            widget = obj

        html = self_or_cls.static_html(widget, fmt, template)
        if isinstance(filename, BytesIO):
            filename.write(html)
            filename.seek(0)
        else:
            with open(filename, 'w') as f:
                f.write(html)


    @classmethod
    def plotting_class(cls, obj):
        """
        Given an object or Element class, return the suitable plotting
        class needed to render it with the current renderer.
        """
        if isinstance(obj, AdjointLayout) or obj is AdjointLayout:
            obj  = Layout
        if isinstance(obj, type):
            element_type = obj
        else:
            element_type = obj.type if isinstance(obj, HoloMap) else type(obj)
        try:
            plotclass = Store.registry[cls.backend][element_type]
        except KeyError:
            raise SkipRendering("No plotting class for {0} "
                                "found".format(element_type.__name__))
        return plotclass


    @classmethod
    def html_assets(cls, core=True, extras=True, backends=None):
        """
        Returns JS and CSS and for embedding of widgets.
        """
        if backends is None:
            backends = [cls.backend] if cls.backend else []

        # Get all the widgets and find the set of required js widget files
        widgets = [wdgt for r in Renderer.__subclasses__()
                   for wdgt in r.widgets.values()]
        css = list({wdgt.css for wdgt in widgets})
        basejs = list({wdgt.basejs for wdgt in widgets})
        extensionjs = list({wdgt.extensionjs for wdgt in widgets})

        # Join all the js widget code into one string
        path = os.path.dirname(os.path.abspath(__file__))
        widgetjs = '\n'.join(open(find_file(path, f), 'r').read()
                             for f in basejs + extensionjs
                             if f is not None )
        widgetcss = '\n'.join(open(find_file(path, f), 'r').read()
                              for f in css if f is not None)

        dependencies = {}
        if core:
            dependencies.update(cls.core_dependencies)
        if extras:
            dependencies.update(cls.extra_dependencies)
        for backend in backends:
            dependencies['backend'] = Store.renderers[backend].backend_dependencies

        js_html, css_html = '', ''
        for _, dep in sorted(dependencies.items(), key=lambda x: x[0]):
            js_data = dep.get('js', [])
            if isinstance(js_data, tuple):
                for js in js_data:
                    js_html += '\n<script type="text/javascript">%s</script>' % js
            else:
                for js in js_data:
                    js_html += '\n<script src="%s" type="text/javascript"></script>' % js
            css_data = dep.get('css', [])
            if isinstance(js_data, tuple):
                for css in css_data:
                    css_html += '\n<style>%s</style>' % css
            else:
                for css in css_data:
                    css_html += '\n<link rel="stylesheet" href="%s">' % css

        js_html += '\n<script type="text/javascript">%s</script>' % widgetjs
        css_html += '\n<style>%s</style>' % widgetcss

        return unicode(js_html), unicode(css_html)


    @classmethod
    def plot_options(cls, obj, percent_size):
        """
        Given an object and a percentage size (as supplied by the
        %output magic) return all the appropriate plot options that
        would be used to instantiate a plot class for that element.

        Default plot sizes at the plotting class level should be taken
        into account.
        """
        raise NotImplementedError


    @bothmethod
    def save(self_or_cls, obj, basename, fmt='auto', key={}, info={}, options=None, **kwargs):
        """
        Save a HoloViews object to file, either using an explicitly
        supplied format or to the appropriate default.
        """
        if info or key:
            raise Exception('MPLRenderer does not support saving metadata to file.')

        with StoreOptions.options(obj, options, **kwargs):
            plot = self_or_cls.get_plot(obj)

        if (fmt in list(self_or_cls.widgets.keys())+['auto']) and len(plot) > 1:
            with StoreOptions.options(obj, options, **kwargs):
                self_or_cls.export_widgets(plot, basename+'.html', fmt)
            return

        with StoreOptions.options(obj, options, **kwargs):
            rendered = self_or_cls(plot, fmt)
        if rendered is None: return
        (data, info) = rendered
        if isinstance(basename, BytesIO):
            basename.write(data)
            basename.seek(0)
        else:
            encoded = self_or_cls.encode(rendered)
            filename ='%s.%s' % (basename, info['file-ext'])
            with open(filename, 'wb') as f:
                f.write(encoded)


    @bothmethod
    def get_size(self_or_cls, plot):
        """
        Return the display size associated with a plot before
        rendering to any particular format. Used to generate
        appropriate HTML display.

        Returns a tuple of (width, height) in pixels.
        """
        raise NotImplementedError

    @classmethod
    @contextmanager
    def state(cls):
        """
        Context manager to handle global state for a backend,
        allowing Plot classes to temporarily override that state.
        """
        yield


    @classmethod
    def validate(cls, options):
        """
        Validate an options dictionary for the renderer.
        """
        return options


    @classmethod
    def load_nb(cls, inline=True):
        """
        Loads any resources required for display of plots
        in the Jupyter notebook
        """<|MERGE_RESOLUTION|>--- conflicted
+++ resolved
@@ -253,11 +253,7 @@
         return data
 
 
-<<<<<<< HEAD
-    def html(self, obj, fmt=None, css=None, **kwargs):
-=======
     def html(self, obj, fmt=None, css=None, comm=True):
->>>>>>> 3b8c068b
         """
         Renders plot or data structure and wraps the output in HTML.
         The comm argument defines whether the HTML output includes
